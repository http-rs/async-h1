--- conflicted
+++ resolved
@@ -10,17 +10,12 @@
 mod decode;
 mod encode;
 
-<<<<<<< HEAD
-pub use decode::decode;
-pub use encode::Encoder;
-=======
 use decode::decode;
 use encode::Encoder;
 use futures_io::{AsyncRead, AsyncWrite};
 use futures_core::Future;
 use futures_util::{AsyncReadExt, AsyncWriteExt};
 use crate::future::{timeout, TimeoutError};
->>>>>>> 03f7da29
 
 /// Configure the server.
 #[derive(Debug, Clone)]
