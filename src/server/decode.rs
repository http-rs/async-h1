//! Process HTTP connections on the server.

use std::str::FromStr;

use async_std::io::{BufReader, Read, Write};
use async_std::prelude::*;
use http_types::headers::{CONTENT_LENGTH, EXPECT, TRANSFER_ENCODING};
use http_types::{ensure, ensure_eq, format_err};
use http_types::{Body, Method, Request, Url};

use crate::chunked::ChunkedDecoder;
use crate::{MAX_HEADERS, MAX_HEAD_LENGTH};

const LF: u8 = b'\n';

/// The number returned from httparse when the request is HTTP 1.1
const HTTP_1_1_VERSION: u8 = 1;

/// Decode an HTTP request on the server.
pub async fn decode<IO>(mut io: IO) -> http_types::Result<Option<Request>>
where
    IO: Read + Write + Clone + Send + Sync + Unpin + 'static,
{
    let mut reader = BufReader::new(io.clone());
    let mut buf = Vec::new();
    let mut headers = [httparse::EMPTY_HEADER; MAX_HEADERS];
    let mut httparse_req = httparse::Request::new(&mut headers);

    // Keep reading bytes from the stream until we hit the end of the stream.
    loop {
        let bytes_read = reader.read_until(LF, &mut buf).await?;
        // No more bytes are yielded from the stream.
        if bytes_read == 0 {
            return Ok(None);
        }

        // Prevent CWE-400 DDOS with large HTTP Headers.
        ensure!(
            buf.len() < MAX_HEAD_LENGTH,
            "Head byte length should be less than 8kb"
        );

        // We've hit the end delimiter of the stream.
        let idx = buf.len() - 1;
        if idx >= 3 && &buf[idx - 3..=idx] == b"\r\n\r\n" {
            break;
        }
    }

    // Convert our header buf into an httparse instance, and validate.
    let status = httparse_req.parse(&buf)?;

    ensure!(!status.is_partial(), "Malformed HTTP head");

    // Convert httparse headers + body into a `http_types::Request` type.
    let method = httparse_req.method;
    let method = method.ok_or_else(|| format_err!("No method found"))?;

    let version = httparse_req.version;
    let version = version.ok_or_else(|| format_err!("No version found"))?;

    ensure_eq!(
        version,
        HTTP_1_1_VERSION,
        "Unsupported HTTP version 1.{}",
        version
    );

    let url = url_from_httparse_req(&httparse_req)?;

    let mut req = Request::new(Method::from_str(method)?, url);

    for header in httparse_req.headers.iter() {
        req.insert_header(header.name, std::str::from_utf8(header.value)?);
    }

    handle_100_continue(&req, &mut io).await?;

    let content_length = req.header(CONTENT_LENGTH);
    let transfer_encoding = req.header(TRANSFER_ENCODING);

    http_types::ensure!(
        content_length.is_none() || transfer_encoding.is_none(),
        "Unexpected Content-Length header"
    );

    // Check for Transfer-Encoding
    if let Some(encoding) = transfer_encoding {
        if encoding.last().as_str() == "chunked" {
            let trailer_sender = req.send_trailers();
            let reader = BufReader::new(ChunkedDecoder::new(reader, trailer_sender));
            req.set_body(Body::from_reader(reader, None));
            return Ok(Some(req));
        }
        // Fall through to Content-Length
    }

    // Check for Content-Length.
    if let Some(len) = content_length {
        let len = len.last().as_str().parse::<usize>()?;
        req.set_body(Body::from_reader(reader.take(len as u64), Some(len)));
    }

    Ok(Some(req))
}

fn url_from_httparse_req(req: &httparse::Request<'_, '_>) -> http_types::Result<Url> {
    let path = req.path.ok_or_else(|| format_err!("No uri found"))?;
    let host = req
<<<<<<< HEAD
        .header(HOST)
        .map(|header| header.last()) // There must only exactly one Host header, so this is permissive
        .ok_or_else(|| format_err!("Mandatory Host header missing"))? //  https://tools.ietf.org/html/rfc7230#section-5.4
        .to_string();

    if !req.url().cannot_be_a_base() {
        if let Some(colon) = host.find(":") {
            req.url_mut().set_host(Some(&host[0..colon]))?;
            req.url_mut()
                .set_port(host[colon + 1..].parse().ok())
                .unwrap();
        } else {
            req.url_mut().set_host(Some(&host))?;
        }
=======
        .headers
        .iter()
        .filter(|x| x.name.eq_ignore_ascii_case("host"))
        .next()
        .ok_or_else(|| format_err!("Mandatory Host header missing"))?
        .value;

    let host = std::str::from_utf8(host)?;

    if path.starts_with("http://") || path.starts_with("https://") {
        Ok(Url::parse(path)?)
    } else if path.starts_with("/") {
        Ok(Url::parse(&format!("http://{}/", host))?.join(path)?)
    } else if req.method.unwrap().eq_ignore_ascii_case("connect") {
        Ok(Url::parse(&format!("http://{}/", path))?)
    } else {
        Err(format_err!("unexpected uri format"))
>>>>>>> a91ee908
    }
}

const EXPECT_HEADER_VALUE: &str = "100-continue";
const EXPECT_RESPONSE: &[u8] = b"HTTP/1.1 100 Continue\r\n";

async fn handle_100_continue<IO>(req: &Request, io: &mut IO) -> http_types::Result<()>
where
    IO: Write + Unpin,
{
    if let Some(EXPECT_HEADER_VALUE) = req.header(EXPECT).map(|h| h.as_str()) {
        io.write_all(EXPECT_RESPONSE).await?;
    }

    Ok(())
}

#[cfg(test)]
mod tests {
    use super::*;

    fn httparse_req(buf: &str, f: impl Fn(httparse::Request<'_, '_>)) {
        let mut headers = [httparse::EMPTY_HEADER; MAX_HEADERS];
        let mut res = httparse::Request::new(&mut headers[..]);
        res.parse(buf.as_bytes()).unwrap();
        f(res)
    }

    #[test]
    fn url_for_connect() {
        httparse_req(
            "CONNECT server.example.com:443 HTTP/1.1\r\nHost: server.example.com:443\r\n",
            |req| {
                let url = url_from_httparse_req(&req).unwrap();
                assert_eq!(url.as_str(), "http://server.example.com:443/");
            },
        );
    }

    #[test]
    fn url_for_host_plus_path() {
        httparse_req(
            "GET /some/resource HTTP/1.1\r\nHost: server.example.com:443\r\n",
            |req| {
                let url = url_from_httparse_req(&req).unwrap();
                assert_eq!(url.as_str(), "http://server.example.com:443/some/resource");
            },
        )
    }

    #[test]
    fn url_for_host_plus_absolute_url() {
        httparse_req(
            "GET http://domain.com/some/resource HTTP/1.1\r\nHost: server.example.com\r\n",
            |req| {
                let url = url_from_httparse_req(&req).unwrap();
                assert_eq!(url.as_str(), "http://domain.com/some/resource"); // host header MUST be ignored according to spec
            },
        )
    }

    #[test]
    fn url_for_conflicting_connect() {
        httparse_req(
            "CONNECT server.example.com:443 HTTP/1.1\r\nHost: conflicting.host\r\n",
            |req| {
                let url = url_from_httparse_req(&req).unwrap();
                assert_eq!(url.as_str(), "http://server.example.com:443/");
            },
        )
    }

    #[test]
    fn url_for_malformed_resource_path() {
        httparse_req(
            "GET not-a-url HTTP/1.1\r\nHost: server.example.com\r\n",
            |req| {
                assert!(url_from_httparse_req(&req).is_err());
            },
        )
    }

    #[test]
    fn handle_100_continue_does_nothing_with_no_expect_header() {
        let request = Request::new(Method::Get, Url::parse("x:").unwrap());
        let mut io = async_std::io::Cursor::new(vec![]);
        let result = async_std::task::block_on(handle_100_continue(&request, &mut io));
        assert_eq!(std::str::from_utf8(&io.into_inner()).unwrap(), "");
        assert!(result.is_ok());
    }

    #[test]
    fn handle_100_continue_sends_header_if_expects_is_exactly_right() {
        let mut request = Request::new(Method::Get, Url::parse("x:").unwrap());
        request.append_header("expect", "100-continue");
        let mut io = async_std::io::Cursor::new(vec![]);
        let result = async_std::task::block_on(handle_100_continue(&request, &mut io));
        assert_eq!(
            std::str::from_utf8(&io.into_inner()).unwrap(),
            "HTTP/1.1 100 Continue\r\n"
        );
        assert!(result.is_ok());
    }

    #[test]
    fn handle_100_continue_does_nothing_if_expects_header_is_wrong() {
        let mut request = Request::new(Method::Get, Url::parse("x:").unwrap());
        request.append_header("expect", "110-extensions-not-allowed");
        let mut io = async_std::io::Cursor::new(vec![]);
        let result = async_std::task::block_on(handle_100_continue(&request, &mut io));
        assert_eq!(std::str::from_utf8(&io.into_inner()).unwrap(), "");
        assert!(result.is_ok());
    }
}<|MERGE_RESOLUTION|>--- conflicted
+++ resolved
@@ -107,22 +107,6 @@
 fn url_from_httparse_req(req: &httparse::Request<'_, '_>) -> http_types::Result<Url> {
     let path = req.path.ok_or_else(|| format_err!("No uri found"))?;
     let host = req
-<<<<<<< HEAD
-        .header(HOST)
-        .map(|header| header.last()) // There must only exactly one Host header, so this is permissive
-        .ok_or_else(|| format_err!("Mandatory Host header missing"))? //  https://tools.ietf.org/html/rfc7230#section-5.4
-        .to_string();
-
-    if !req.url().cannot_be_a_base() {
-        if let Some(colon) = host.find(":") {
-            req.url_mut().set_host(Some(&host[0..colon]))?;
-            req.url_mut()
-                .set_port(host[colon + 1..].parse().ok())
-                .unwrap();
-        } else {
-            req.url_mut().set_host(Some(&host))?;
-        }
-=======
         .headers
         .iter()
         .filter(|x| x.name.eq_ignore_ascii_case("host"))
@@ -140,7 +124,6 @@
         Ok(Url::parse(&format!("http://{}/", path))?)
     } else {
         Err(format_err!("unexpected uri format"))
->>>>>>> a91ee908
     }
 }
 
