--- conflicted
+++ resolved
@@ -1,10 +1,6 @@
 [package]
 name = "async-h1"
-<<<<<<< HEAD
-version = "2.1.1"
-=======
 version = "2.1.2"
->>>>>>> 9738d53b
 license = "MIT OR Apache-2.0"
 repository = "https://github.com/http-rs/async-h1"
 documentation = "https://docs.rs/async-h1"
